# 🎙️ expo-speech-recognition

expo-speech-recognition implements `SpeechRecognition` from the [Web Speech API](https://wicg.github.io/speech-api/) specification for React Native projects with the goal of code reuse across web and mobile.

<img src="./images/preview.jpg" width="240" alt="expo-speech-recognition preview" />

## Installation

1. Install the package

```
npm install @jamsch/expo-speech-recognition
```

2. Configure the config plugin.

> The config plugin updates the Android App Manifest to include package visibility filtering for `com.google.android.googlequicksearchbox` (Google's Speech Recognition) along with the required permissions for Android and iOS.

```js
// app.json
{
  "expo": {
    "plugins": [
      [
        "@jamsch/expo-speech-recognition",
        {
          "microphonePermission": "Allow $(PRODUCT_NAME) to use the microphone.",
          "speechRecognitionPermission": "Allow $(PRODUCT_NAME) to use speech recognition.",
          // Add additional speech service packages here that aren't listed
          // under the `forceQueryable` section when running the command:
          // "adb shell dumpsys package queries"
          // default: ["com.google.android.googlequicksearchbox"]
          "androidSpeechServicePackages": ["com.google.android.googlequicksearchbox"]
        }
      ]
    ]
  }
}
```

## Usage

### Using Hooks

Using hooks is the easiest way to get started. The `createSpeechRecognizer` function returns a `useEvent` hook that you can use to register event listeners and start/stop speech recognition.

```tsx
import { createSpeechRecognizer } from "@jamsch/expo-speech-recognition";

const recognizer = createSpeechRecognizer();

function MyComponent() {
  const [recognizing, setRecognizing] = useState(false);
  const [transcript, setTranscript] = useState("");

  recognizer.useEvent("start", () => setRecognizing(true));
  recognizer.useEvent("end", () => setRecognizing(false));
  recognizer.useEvent("result", (ev) => {
    setTranscript(ev.results[ev.resultIndex][0].transcript);
  });
  recognizer.useEvent("error", (ev) => {
    console.log("error code:", ev.error, "error messsage:", ev.message);
  });

  const handleStart = () => {
    recognizer.start({
      lang: "en-US",
      interimResults: true,
      maxAlternatives: 1,
      continuous: false,
      requiresOnDeviceRecognition: false,
      addsPunctuation: false,
      contextualStrings: ["Carlsen", "Nepomniachtchi", "Praggnanandhaa"],
    });
  };

  return (
    <View>
      <Button title="Start" onPress={handleStart} disabled={recognizing} />

      <ScrollView>
        <Text>{transcript}</Text>
      </ScrollView>
    </View>
  );
}
```

### Using the Web SpeechRecognition API

Refer to the [SpeechRecognition MDN docs](https://developer.mozilla.org/en-US/docs/Web/API/SpeechRecognition) for usage. Note that some features (such as `grammars`) on some OSes aren't yet supported.

```ts
import { ExpoSpeechRecognition } from "@jamsch/expo-speech-recognition";

const recognition = new ExpoSpeechRecognition();

recognition.lang = "en-US";
// [Default: false] Note for iOS: final results are only available after speech recognition has stopped
recognition.interimResults = true;
recognition.maxAlternatives = 1;
// [Default: false] Continuous recognition. Note: if false on iOS, recognition will run until no speech is detected for 3 seconds
recognition.continuous = true;

// Custom (non-web) properties

// Short custom phrases that are unique to your app
recognition.contextualStrings = ["Carlsen", "Nepomniachtchi", "Praggnanandhaa"];
// [Default: false] Prevent device from sending audio over the network. Only enabled if the device supports it.
recognition.requiresOnDeviceRecognition = true;
// [Default: false] Include punctuation in the recognition results. This applies to full stops and commas.
recognition.addsPunctuation = true;
// [Default: undefined] Android-specific options to pass to the recognizer.
recognition.androidIntentOptions = {
  EXTRA_LANGUAGE_MODEL: "quick_response",
};
// [Default: undefined] The package name of the speech recognition service to use.
recognition.androidRecognitionServicePackage =
  "com.google.android.googlequicksearchbox";

// Assign an event listener (note: this overwrites all event listeners)
recognition.onstart = (event) => console.log("started!");
recognition.onend = (event) => console.log("ended!");
recognition.onresult = (event) => {
  console.log(
    "result:",
    event.results[event.resultIndex][0].transcript,
    "final:",
    event.results[event.resultIndex][0].isFinal,
  );
};

// Or register an event listener
const handleStart = (event: Event) => console.log("started!");
recognition.registerEventListener("start", handleStart);
// and remember to unregister after you're done:
recognition.unregisterEventListener("start", handleStart);

const handleResult = (event: SpeechRecognitionEvent) => {
  console.log("result:", event.results[event.resultIndex][0].transcript);
};

recognition.registerEventListener("result", handleResult);

recognition.registerEventListener("error", (event) => {
  console.log("error code:", event.error, "error messsage:", event.message);
});

recognition.registerEventListener("end", (event) => console.log("ended!"));

// Start speech recognition
recognition.start();

// Stop speech recognition
recognition.stop();
```

### Direct module API

You can also use the `ExpoSpeechRecognitionModule` to use the native APIs directly without web-based polyfills.

```ts
import {
  ExpoSpeechRecognitionModule,
  ExpoSpeechRecognitionModuleEmitter,
} from "@jamsch/expo-speech-recognition";

// Register event listeners

const startListener = ExpoSpeechRecognitionModuleEmitter.addListener(
  "start",
  () => console.log("Speech recognition started"),
);
// and remove the listener when you're done:
startListener.remove();

const endListener = ExpoSpeechRecognitionModuleEmitter.addListener(
  "end",
  () => {
    console.log("Speech recognition ended");
  },
);

const resultListener = ExpoSpeechRecognitionModuleEmitter.addListener(
  "result",
  (event) => {
    // Note: this is not the same as the `result` event listener on the web speech API
    console.log("result:", result.transcriptions, "final:", result.isFinal);
  },
);

ExpoSpeechRecognitionModuleEmitter.addListener("error", (event) => {
  console.log("error code:", event.error, "error messsage:", event.message);
});

// Start speech recognition
ExpoSpeechRecognitionModule.start({
  lang: "en-US",
  interimResults: true,
  maxAlternatives: 1,
  continuous: true,
  requiresOnDeviceRecognition: false,
  addsPunctuation: false,
  contextualStrings: ["Carlsen", "Nepomniachtchi", "Praggnanandhaa"],
  androidIntentOptions: {
    EXTRA_SPEECH_INPUT_COMPLETE_SILENCE_LENGTH_MILLIS: 10000,
    EXTRA_MASK_OFFENSIVE_WORDS: false,
  },
  androidRecognitionServicePackage: "com.samsung.android.bixby.agent",
});

// Stop speech recognition
ExpoSpeechRecognitionModule.stop();
```

### API: `getSupportedLocales`

Get the list of supported locales and the installed locales that can be used for on-device speech recognition.

```ts
import { getSupportedLocales } from "@jamsch/expo-speech-recognition";

getSupportedLocales({
  /**
   * The package name of the speech recognition service to use.
   * If not provided, the default service will be used.
   */
  androidRecognitionServicePackage: "com.samsung.android.bixby.agent",
  /** If true, will return the locales that are able to be used for on-device recognition. */
  onDevice: false,
}).then((supportedLocales) => {
  console.log("Supported locales:", supportedLocales.locales.join(", "));
  console.log(
    "On-device locales:",
    supportedLocales.installedLocales.join(", "),
  );
});
```

### API: `getSpeechRecognitionServices` (Android only)

Get list of speech recognition services available on the device.

> Note: this only includes services that are listed under `androidSpeechServicePackages` in your app.json as well as the core services listed under `forceQueryable` when running the command: `adb shell dumpsys package queries`

```ts
import { getSpeechRecognitionServices } from "@jamsch/expo-speech-recognition";

const packages = ExpoSpeechRecognitionModule.getSpeechRecognitionServices();
console.log("Speech recognition services:", packages.join(", "));
// e.g. ["com.google.android.tts", "com.samsung.android.bixby.agent"]
```

### API: `isOnDeviceRecognitionAvailable`

Whether on-device speech recognition is available on the device.

```ts
import { isOnDeviceRecognitionAvailable } from "@jamsch/expo-speech-recognition";

const available = isOnDeviceRecognitionAvailable();
console.log("OnDevice recognition available:", available);
```

### API: `androidTriggerOfflineModelDownload` (Android only)

Users on Android devices will first need to download the offline model for the locale they want to use in order to use the on-device speech recognition.

You can see which locales are supported and installed on your device by running `getSupportedLocales` with the `onDevice` option set to `true`.

To download the offline model for a specific locale, use the `androidTriggerOfflineModelDownload` function.

```ts
import { ExpoSpeechRecognitionModule } from "@jamsch/expo-speech-recognition";

// Download the offline model for the specified locale
ExpoSpeechRecognitionModule.androidTriggerOfflineModelDownload({
  locale: "en-US",
})
  .then(() => {
    console.log("Offline model downloaded successfully!");
  })
  .catch((err) => {
    console.log("Failed to download offline model!", err.message);
  });
```

The device will display a dialog to download the model. Once the model is downloaded, you can use the `getSupportedLocales` function to get the list of installed locales.

![On Device Recognition](./images/on-device-recognition.jpg)

### API: `setCategoryIOS` (iOS only)

This function is an implementation of [AVAudioSession.setCategory](https://developer.apple.com/documentation/avfaudio/avaudiosession/1771734-setcategory) for iOS. For multimedia applications, you may want to set the audio session category and mode to control the audio routing.

> Note: when starting speech recognition, audio session category is changed to `playAndRecord` with option `defaultToSpeaker` amd `allowBluetooth` and mode `measurement`.

```ts
import {
  setCategoryIOS,
  AVAudioSessionCategory,
  AVAudioSessionCategoryOptions,
  AVAudioSessionMode,
} from "@jamsch/expo-speech-recognition";

setCategoryIOS({
  category: AVAudioSessionCategory.playAndRecord, // or "playAndRecord"
  categoryOptions: [AVAudioSessionCategoryOptions.defaultToSpeaker],
  mode: AVAudioSessionMode.measurement,
});
```

### API: `getAudioSessionCategoryAndOptionsIOS` (iOS only)

Returns the current audio session category and options. For advanced use cases, you may want to use this function to safely configure the audio session category and mode.

```ts
import { getAudioSessionCategoryAndOptionsIOS } from "@jamsch/expo-speech-recognition";

const values = getAudioSessionCategoryAndOptionsIOS();
<<<<<<< HEAD
console.log(values); // { category: "playAndRecord", categoryOptions: ["defaultToSpeaker", "allowBluetooth"], mode: "measurement" }
```

## Persisting Audio Recordings

If you would like to persist the recognized audio for later use, you can enable the `recordingOptions.persist` option when calling `start()`. Enabling this setting will emit a `recording` event with the local file path after speech recognition ends.

> **Important notes before using this feature:**
>
> - On Android, this is only supported on Android 13 and above.
> - Because this feature doesn't comply with the Web Speech API, you'll need to use `ExpoSpeechRecognitionModuleEmitter` to listen for the `recording` event.

Example:

```tsx
import { Button, View } from "react-native";
import {
  ExpoSpeechRecognitionModule,
  ExpoSpeechRecognitionModuleEmitter,
} from "@jamsch/expo-speech-recognition";

function RecordAudio() {
  const [recording, setRecording] = useState(false);
  const [recordingPath, setRecordingPath] = useState<string | null>(null);

  const handleStart = () => {
    setRecording(true);
    // Start recording
    ExpoSpeechRecognitionModule.start({
      lang: "en-US",
      recordingOptions: {
        persist: true,
        // Optional: Specify the output file path to save the recording to
        outputFilePath: "/path/to/save/recording.wav",
      },
    });
  };

  useEffect(() => {
    const listener = ExpoSpeechRecognitionModuleEmitter.addListener(
      "recording",
      (event) => {
        console.log("Local file path:", event.filePath);

        // Android: Will be saved as a .wav file
        // e.g. "/data/user/0/expo.modules.speechrecognition.example/cache/audio_1720678500903.wav"
        setRecordingPath(event.filePath);
        setRecording(false);
      },
    );
    return listener.remove;
  }, []);

  return (
    <View>
      <Button title="Start" onPress={handleStart} disabled={recording} />
      {recordingPath && <AudioPlayer source={recordingPath} />}
    </View>
  );
}

// AudioPlayer.tsx
import { Button } from "react-native";
import { useAudioPlayer } from "expo-audio";

function AudioPlayer(props: { source: string }) {
  const player = useAudioPlayer(props.source);
  return <Button title="Play" onPress={player.play} />;
}
```

## Transcribing audio files

You can use the `audioSource.sourceUri` option to transcribe audio files instead of using the microphone.

```tsx
import { Button, View } from "react-native";
import { createSpeechRecognizer } from "@jamsch/expo-speech-recognition";

const recognizer = createSpeechRecognizer();

function TranscribeAudio() {
  const [transcription, setTranscription] = useState("");

  const handleStart = () => {
    recognizer.start({
      lang: "en-US",
      interimResults: true,
      audioSource: {
        type: "file",
        sourceUri: "/path/to/audio.wav", // or remote URL e.g. "https://example.com/audio.wav"
      },
    });
  };

  recognizer.useEvent("result", (ev) => {
    setTranscription(ev.results[ev.resultIndex][0].transcript);
  });

  return (
    <View>
      <Button title="Start" onPress={handleStart} />
      <Text>{transcription}</Text>
    </View>
  );
}
=======
console.log(values);
// { category: "playAndRecord", categoryOptions: ["defaultToSpeaker", "allowBluetooth"], mode: "measurement" }
>>>>>>> f0689059
```<|MERGE_RESOLUTION|>--- conflicted
+++ resolved
@@ -318,8 +318,8 @@
 import { getAudioSessionCategoryAndOptionsIOS } from "@jamsch/expo-speech-recognition";
 
 const values = getAudioSessionCategoryAndOptionsIOS();
-<<<<<<< HEAD
-console.log(values); // { category: "playAndRecord", categoryOptions: ["defaultToSpeaker", "allowBluetooth"], mode: "measurement" }
+console.log(values);
+// { category: "playAndRecord", categoryOptions: ["defaultToSpeaker", "allowBluetooth"], mode: "measurement" }
 ```
 
 ## Persisting Audio Recordings
@@ -425,8 +425,4 @@
     </View>
   );
 }
-=======
-console.log(values);
-// { category: "playAndRecord", categoryOptions: ["defaultToSpeaker", "allowBluetooth"], mode: "measurement" }
->>>>>>> f0689059
 ```